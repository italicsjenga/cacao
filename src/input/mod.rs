//! Wraps `NSTextField` and `UITextField` across platforms, explicitly as a TextField.
//! In AppKit, `NSTextField` does double duty, and for clarity we just double
//! the implementation.
//!
//! TextFields implement Autolayout, which enable you to specify how things should appear on the screen.
//!
//! ```rust,no_run
//! use cacao::color::rgb;
//! use cacao::layout::{Layout, LayoutConstraint};
//! use cacao::view::TextField;
//! use cacao::window::{Window, WindowDelegate};
//!
//! #[derive(Default)]
//! struct AppWindow {
//!     content: TextField,
//!     label: TextField,
//!     window: Window
//! }
//!
//! impl WindowDelegate for AppWindow {
//!     fn did_load(&mut self, window: Window) {
//!         window.set_minimum_content_size(300., 300.);
//!         self.window = window;
//!
//!         self.label.set_background_color(rgb(224, 82, 99));
//!         self.label.set_text("LOL");
//!         self.content.add_subview(&self.red);
//!         
//!         self.window.set_content_view(&self.content);
//!
//!         LayoutConstraint::activate(&[
//!             self.red.top.constraint_equal_to(&self.content.top).offset(16.),
//!             self.red.leading.constraint_equal_to(&self.content.leading).offset(16.),
//!             self.red.trailing.constraint_equal_to(&self.content.trailing).offset(-16.),
//!             self.red.bottom.constraint_equal_to(&self.content.bottom).offset(-16.),
//!         ]);
//!     }
//! }
//! ```
//!
//! For more information on Autolayout, view the module or check out the examples folder.

use objc::runtime::{Class, Object};
use objc::{msg_send, sel, sel_impl};
use objc_id::ShareId;

use crate::color::Color;
use crate::foundation::{id, nil, NSArray, NSInteger, NSString, NO, YES};
use crate::layout::{Layout, LayoutAnchorDimension, LayoutAnchorX, LayoutAnchorY};
use crate::text::{Font, TextAlign};

#[cfg(target_os = "macos")]
mod macos;

#[cfg(target_os = "macos")]
use macos::{register_view_class, register_view_class_with_delegate};

#[cfg(target_os = "ios")]
mod ios;

#[cfg(target_os = "ios")]
use ios::{register_view_class, register_view_class_with_delegate};

mod traits;
pub use traits::TextFieldDelegate;

pub(crate) static TEXTFIELD_DELEGATE_PTR: &str = "rstTextFieldDelegatePtr";

/// A helper method for instantiating view classes and applying default settings to them.
fn allocate_view(registration_fn: fn() -> *const Class) -> id {
    unsafe {
        let view: id = msg_send![registration_fn(), new];

        let _: () = msg_send![view, setTranslatesAutoresizingMaskIntoConstraints: NO];

        #[cfg(target_os = "macos")]
        let _: () = msg_send![view, setWantsLayer: YES];

        view
    }
}

/// A clone-able handler to an `NSTextField/UITextField` reference in the
/// Objective-C runtime.
#[derive(Debug)]
pub struct TextField<T = ()> {
    /// A pointer to the Objective-C runtime view controller.
    pub objc: ShareId<Object>,

    /// A pointer to the delegate for this view.
    pub delegate: Option<Box<T>>,
    
    /// A pointer to the Objective-C runtime top layout constraint.
    pub top: LayoutAnchorY,

    /// A pointer to the Objective-C runtime leading layout constraint.
    pub leading: LayoutAnchorX,

    /// A pointer to the Objective-C runtime left layout constraint.
    pub left: LayoutAnchorX,

    /// A pointer to the Objective-C runtime trailing layout constraint.
    pub trailing: LayoutAnchorX,

    /// A pointer to the Objective-C runtime right layout constraint.
    pub right: LayoutAnchorX,

    /// A pointer to the Objective-C runtime bottom layout constraint.
    pub bottom: LayoutAnchorY,

    /// A pointer to the Objective-C runtime width layout constraint.
    pub width: LayoutAnchorDimension,

    /// A pointer to the Objective-C runtime height layout constraint.
    pub height: LayoutAnchorDimension,

    /// A pointer to the Objective-C runtime center X layout constraint.
    pub center_x: LayoutAnchorX,

    /// A pointer to the Objective-C runtime center Y layout constraint.
    pub center_y: LayoutAnchorY,
}

impl Default for TextField {
    fn default() -> Self {
        TextField::new()
    }
}

impl TextField {
    /// Returns a default `TextField`, suitable for
    pub fn new() -> Self {
        let view = allocate_view(register_view_class);

        TextField {
            delegate: None,
            top: LayoutAnchorY::top(view),
            left: LayoutAnchorX::left(view),
            leading: LayoutAnchorX::leading(view),
            right: LayoutAnchorX::right(view),
            trailing: LayoutAnchorX::trailing(view),
            bottom: LayoutAnchorY::bottom(view),
            width: LayoutAnchorDimension::width(view),
            height: LayoutAnchorDimension::height(view),
            center_x: LayoutAnchorX::center(view),
            center_y: LayoutAnchorY::center(view),
            objc: unsafe { ShareId::from_ptr(view) },
        }
    }
}

impl<T> TextField<T>
where
    T: TextFieldDelegate + 'static,
{
    /// Initializes a new TextField with a given `TextFieldDelegate`. This enables you to respond to events
    /// and customize the view as a module, similar to class-based systems.
    pub fn with(delegate: T) -> TextField<T> {
        let mut delegate = Box::new(delegate);

        let label = allocate_view(register_view_class_with_delegate::<T>);
        unsafe {
            //let view: id = msg_send![register_view_class_with_delegate::<T>(), new];
            //let _: () = msg_send![view, setTranslatesAutoresizingMaskIntoConstraints:NO];
            let ptr: *const T = &*delegate;
            (&mut *label).set_ivar(TEXTFIELD_DELEGATE_PTR, ptr as usize);
            // let _: () = msg_send![self., setDelegate: label];
        };

        let mut label = TextField {
            delegate: None,
            top: LayoutAnchorY::top(label),
            left: LayoutAnchorX::left(label),
            leading: LayoutAnchorX::leading(label),
            right: LayoutAnchorX::right(label),
            trailing: LayoutAnchorX::trailing(label),
            bottom: LayoutAnchorY::bottom(label),
            width: LayoutAnchorDimension::width(label),
            height: LayoutAnchorDimension::height(label),
            center_x: LayoutAnchorX::center(label),
            center_y: LayoutAnchorY::center(label),
            objc: unsafe { ShareId::from_ptr(label) },
        };

        (&mut delegate).did_load(label.clone_as_handle());
        label.delegate = Some(delegate);
        label
    }
}

impl<T> TextField<T> {
    /// An internal method that returns a clone of this object, sans references to the delegate or
    /// callback pointer. We use this in calling `did_load()` - implementing delegates get a way to
    /// reference, customize and use the view but without the trickery of holding pieces of the
    /// delegate - the `TextField` is the only true holder of those.
    pub(crate) fn clone_as_handle(&self) -> TextField {
        TextField {
            delegate: None,
            top: self.top.clone(),
            leading: self.leading.clone(),
            left: self.left.clone(),
            trailing: self.trailing.clone(),
            right: self.right.clone(),
            bottom: self.bottom.clone(),
            width: self.width.clone(),
            height: self.height.clone(),
            center_x: self.center_x.clone(),
            center_y: self.center_y.clone(),
            objc: self.objc.clone(),
        }
    }

    /// Grabs the value from the textfield and returns it as an owned String.
    pub fn get_value(&self) -> String {
<<<<<<< HEAD
        let value = NSString::retain(unsafe {
            msg_send![&*self.objc, stringValue]
        });
=======
        let value = NSString::wrap(unsafe { msg_send![&*self.objc, stringValue] });
>>>>>>> ce1bca84

        value.to_string()
    }

    /// Call this to set the background color for the backing layer.
<<<<<<< HEAD
    pub fn set_background_color<C: AsRef<Color>>(&self, color: C) {
        // @TODO: This is wrong.
        let cg = color.as_ref().cg_color();
        
=======
    pub fn set_background_color(&self, color: Color) {
        let bg = color.into_platform_specific_color();

>>>>>>> ce1bca84
        unsafe {
            let layer: id = msg_send![&*self.objc, layer];
            let _: () = msg_send![layer, setBackgroundColor: cg];
        }
    }

    /// Call this to set the text for the label.
    pub fn set_text(&self, text: &str) {
        let s = NSString::new(text);

        unsafe {
            let _: () = msg_send![&*self.objc, setStringValue:&*s];
        }
    }

    /// The the text alignment style for this control.
    pub fn set_text_alignment(&self, alignment: TextAlign) {
        unsafe {
            let alignment: NSInteger = alignment.into();
            let _: () = msg_send![&*self.objc, setAlignment: alignment];
        }
    }

    /// Sets the font for this input.
    pub fn set_font<F: AsRef<Font>>(&self, font: F) {
        let font = font.as_ref().clone();

        unsafe {
            let _: () = msg_send![&*self.objc, setFont:&*font];
        }
    }
}

impl<T> Layout for TextField<T> {
    fn get_backing_node(&self) -> ShareId<Object> {
        self.objc.clone()
    }

    fn add_subview<V: Layout>(&self, view: &V) {
        let backing_node = view.get_backing_node();

        unsafe {
            let _: () = msg_send![&*self.objc, addSubview: backing_node];
        }
    }
}

impl<T> Drop for TextField<T> {
    /// A bit of extra cleanup for delegate callback pointers. If the originating `TextField` is being
    /// dropped, we do some logic to clean it all up (e.g, we go ahead and check to see if
    /// this has a superview (i.e, it's in the heirarchy) on the AppKit side. If it does, we go
    /// ahead and remove it - this is intended to match the semantics of how Rust handles things).
    ///
    /// There are, thankfully, no delegates we need to break here.
    fn drop(&mut self) {
        if self.delegate.is_some() {
            unsafe {
                let superview: id = msg_send![&*self.objc, superview];
                if superview != nil {
                    let _: () = msg_send![&*self.objc, removeFromSuperview];
                }
            }
        }
    }
}<|MERGE_RESOLUTION|>--- conflicted
+++ resolved
@@ -212,28 +212,17 @@
 
     /// Grabs the value from the textfield and returns it as an owned String.
     pub fn get_value(&self) -> String {
-<<<<<<< HEAD
         let value = NSString::retain(unsafe {
             msg_send![&*self.objc, stringValue]
         });
-=======
-        let value = NSString::wrap(unsafe { msg_send![&*self.objc, stringValue] });
->>>>>>> ce1bca84
 
         value.to_string()
     }
 
     /// Call this to set the background color for the backing layer.
-<<<<<<< HEAD
     pub fn set_background_color<C: AsRef<Color>>(&self, color: C) {
-        // @TODO: This is wrong.
         let cg = color.as_ref().cg_color();
         
-=======
-    pub fn set_background_color(&self, color: Color) {
-        let bg = color.into_platform_specific_color();
-
->>>>>>> ce1bca84
         unsafe {
             let layer: id = msg_send![&*self.objc, layer];
             let _: () = msg_send![layer, setBackgroundColor: cg];
